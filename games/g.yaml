- name: Galaxian
  meta:
    genre: [Arcade]
  remakes:
  - name: galaxian
    repo: https://github.com/codedrive/galaxian
    updated: 2015-05-28
    development: halted
    lang: ActionScript

- name: Geometry Wars
  meta:
    genre: [Shmup]
  remakes:
  - name: Geometry Wars Remake
    updated: 2015-04-13
    url: https://code.google.com/p/geomwarsremake/
    development: halted
    lang: Java
    license: [GPL]
    repo: http://geomwarsremake.googlecode.com/svn/trunk/
  - name: Grid Wars 2
    updated: 2015-05-09
    url: http://worldofstuart.excellentcontent.com/grid/wars.htm
    repo: http://worldofstuart.excellentcontent.com/grid/GridWars54.zip
    lang: Blitz BASIC
    images:
    - http://worldofstuart.excellentcontent.com/grid/gw1.jpg
    - http://worldofstuart.excellentcontent.com/grid/gw2.jpg
    - http://worldofstuart.excellentcontent.com/grid/gw3.jpg
    - http://worldofstuart.excellentcontent.com/grid/gw4.jpg
    - http://worldofstuart.excellentcontent.com/grid/gw5.jpg

- name: [Gish, Gish (video game)]
  meta:
    genre: [Platform]
    theme: [Comedy]
  remakes:
  - name: freegish
    repo: https://github.com/freegish/freegish
    updated: 2015-04-08
    development: active
    lang: [C]
    framework: [SDL]
    license: [GPL2, CC-BY-SA]
    content: open
    images:
    - https://upload.wikimedia.org/wikipedia/commons/f/f7/FreeGish_1-2.png
    - https://upload.wikimedia.org/wikipedia/commons/0/00/FreeGish_1-5.png

- name: Gladiator
  meta:
    genre: [Action,RPG]
  remakes:
  - name: Openglad
    url: http://snowstorm.sourceforge.net/cgi-bin/site.cgi
    repo: http://snowstorm.svn.sourceforge.net/viewvc/snowstorm/
    development: sporadic
    lang: C++
    images:
    - http://snowstorm.sourceforge.net/screenshots/1.png
    - http://snowstorm.sourceforge.net/screenshots/2.png
    - http://snowstorm.sourceforge.net/screenshots/3.png
    - http://snowstorm.sourceforge.net/screenshots/4.png

- name: Glest
  meta:
    genre: [RTS]
    theme: [Medieval, Fantasy]
  remakes:
  - name: Glest Advanced Engine
    url: http://sourceforge.net/projects/glestae/
    status: playable
    development: sporadic
    lang: C++
    updated: 2013-08-04
    images:
    - http://a.fsdn.com/con/app/proj/glestae/screenshots/226566.jpg
    - http://a.fsdn.com/con/app/proj/glestae/screenshots/258718.jpg
    - http://a.fsdn.com/con/app/proj/glestae/screenshots/226560.jpg
  - name: MegaGlest
    repo: https://github.com/MegaGlest/megaglest-source
    url: https://megaglest.org/
    development: active
    status: playable
    lang: [C, C++]
    license: [GPL3, CC-BY-SA]
    info: Gameplay and atmosphere comparable to Warcraft 3 in some regards. Various mods are available.
    updated: 2016-12-02
    images:
    - https://megaglest.org/uploads/images/Gallery/Screenshots/more_screens10.jpg
    - https://megaglest.org/uploads/images/Gallery/Screenshots/screen44.jpg
    - https://megaglest.org/uploads/images/Gallery/Screenshots/more_screens10.jpg
    video:
      youtube: glWKT8hDmjw

- name: [Gods, Gods (video game)]
  meta:
    genre: [Platform]
  remakes:
  - name: Gods -Deluxe-
    url: http://jotd.pagesperso-orange.fr/gods/index.html
    updated: 2015-04-04
    repo: http://jotd.pagesperso-orange.fr/gods/GodsDeluxe-0_8-B.zip
    development: halted
    lang: Java
    images:
    - http://jotd.pagesperso-orange.fr/gods/snapshots/classic_level_1/images/view_0000.jpg

- name: [GoldenEye 007, GoldenEye 007 (1997 video game)]
  meta:
    genre: [FPS]
  remakes:
  - name: ges-code
    updated: 2015-04-15
    url: http://www.moddb.com/mods/goldeneye-source
    repo: https://github.com/goldeneye-source/ges-code
    development: active
    lang: C++
    license: [GPL3]
    images:
    - http://media.moddb.com/images/mods/1/5/4506/Archives2.jpg
    - http://media.moddb.com/images/mods/1/5/4506/Archives3.jpg
    - http://media.moddb.com/images/mods/1/5/4506/Archives4.jpg
    - http://media.moddb.com/images/mods/1/5/4506/ro3.jpg

- name: [Gorillas, Gorillas (video game)]
  meta:
    genre: [Arcade, Artillery]
  remakes:
  - name: Gorillas
    url: https://github.com/Lyndir/Gorillas
    repo: https://github.com/Lyndir/Gorillas
    updated: 2015-04-06
    development: sporadic
    lang: Objective-C
    info: iOS
    license: [JRL]

- name: [Gothic, Gothic (video game)]
  meta:
    genre: [RPG,Action]
  names:
  - Gothic II
  remakes:
  - name: REGoth
    repo: https://github.com/REGoth-project/REGoth
    status: playable
    development: active
    lang: C++
    license: [GPL3]
    content: commercial
    images:
    - http://oi65.tinypic.com/14mzzi8.jpg

- name: Grim Fandango
  names:
  - Escape from Monkey Island
  - 'Myst III: Exile'
  meta:
    genre: [Adventure]
  remakes:
  - name: ResidualVM
    url: http://residualvm.org/
    development: active
    lang: C++
    updated: 2013-05-27

- name: [Grand Theft Auto, Grand Theft Auto (video game)]
  meta:
    genre: [Action,Adventure]
    theme: [Crime]
  remakes:
  - name: OpenGTA
    url: http://ogta.fifengine.de/
    repo: http://ogta.fifengine.de/cvs.html
    development: halted
    lang: C++
    license: [As-is]
    updated: 2015-01-02

- name: Grand Theft Auto 2
  meta:
    genre: [Action,Adventure]
    theme: [Crime]
  remakes:
  - name: gta2net
    url: http://code.google.com/p/gta2net/
    repo: http://code.google.com/p/gta2net/source/browse/trunk
    development: halted
    lang: C#
    updated: 2014-02-05

- name: Grand Theft Auto III
  meta:
    genre: [Action,Adventure]
  remakes:
  - name: OpenRW "Open ReWrite"
    repo: https://github.com/rwengine/openrw
<<<<<<< HEAD
    url: http://openrw.org/
    updated: 2017-04-19
=======
    updated: 2017-04-21
>>>>>>> eddf4878
    license: [GPL3]
    lang: C++
    development: sporadic
    status: unplayable
    framework: [SDL]

- name: Gravity Force
  meta:
    genre: [Arcade]
  remakes:
  - name: Galaxy Forces V2
    url: http://www.galaxy-forces.com/
    repo: svn://svn.code.sf.net/p/galaxyv2/code/
    development: active
    lang: C++
    updated: 2015-04-03

- name: Guitar Hero
  meta:
    genre: [Rhythm]
  remakes:
  - name: Frets on Fire
    url: http://fretsonfire.sourceforge.net/
    repo: http://sourceforge.net/p/fretsonfire/code/HEAD/tree/trunk/
    updated: 2014-08-20
    status: playable
    development: halted
    info: (look for songs on the <a href="http://fretsonfire.wikidot.com/start">wiki</a>)
    lang: Python
    images:
    - http://fretsonfire.sourceforge.net/screenshots/fretsonfire1.png
    - http://fretsonfire.sourceforge.net/screenshots/fretsonfire4.png
  - name: Frets on Fire X
    url: https://code.google.com/p/fofix/
    repo: https://github.com/fofix/fofix
    updated: 2014-09-19
    status: playable
    development: active
    lang: Python
    video:
      youtube: JBjdzWomC4M

- name: Guitar Hero
  names:
  - SingStar
  - Dance Dance Revolution
  meta:
    genre: [Rhythm]
  clones:
  - name: Performous
    url: http://performous.org/
    repo: https://github.com/performous/performous
    status: playable
    development: active
    lang: C++
    updated: 2014-09-19
    video:
      youtube: soYIbsVmcyU
  - name: Stepmania
    url: http://www.stepmania.com/
    repo: https://github.com/stepmania/stepmania
    status: playable
    development: active
    lang: [C++, Lua]
    updated: 2014-12-21
<|MERGE_RESOLUTION|>--- conflicted
+++ resolved
@@ -197,12 +197,8 @@
   remakes:
   - name: OpenRW "Open ReWrite"
     repo: https://github.com/rwengine/openrw
-<<<<<<< HEAD
     url: http://openrw.org/
-    updated: 2017-04-19
-=======
     updated: 2017-04-21
->>>>>>> eddf4878
     license: [GPL3]
     lang: C++
     development: sporadic
