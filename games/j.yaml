--- conflicted
+++ resolved
@@ -172,21 +172,10 @@
   updated: 2015-06-22
 
 - name: JSettlers
-<<<<<<< HEAD
-  url: http://www.settlers-android-clone.com/
-  repo: https://github.com/jsettlers/settlers-remake
-  updated: 2018-05-28
-  development: active
+  development: active
+  images:
+  - https://www.settlers-android-clone.com/wp-content/uploads/2017/01/Screenshot_20170127-222244.png
   video: {youtube: DdVtOhIIjow}
-  content: commercial
-  lang: Java
-  license: [MIT]
-  images: ['https://www.settlers-android-clone.com/wp-content/uploads/2017/01/Screenshot_20170127-222244.png']
-  remakes: [The Settlers III]
-=======
-  development: active
-  images:
-  - http://www.settlers-android-clone.com/wp-content/gallery/screenshots_win7/SoldiersFighting_1.png
   lang: Java
   license:
   - MIT
@@ -195,9 +184,8 @@
   - The Settlers III
   repo: https://github.com/jsettlers/settlers-remake
   type: remake
-  updated: 2015-04-06
+  updated: 2018-05-28
   url: http://www.settlers-android-clone.com/
->>>>>>> 4dfb43c4
 
 - name: jspacman-canvas
   framework: HTML canvas
